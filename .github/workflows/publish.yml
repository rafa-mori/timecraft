--- conflicted
+++ resolved
@@ -74,15 +74,15 @@
             printf '%s\n' "❌ Only 'push' or manual dispatch allowed. Got '$EVENT'."
             exit 1
           fi
-<<<<<<< HEAD
+
           if [[ "$IS_FORK" == "true" ]]; then
             printf '%s\n' "❌ Workflow cannot run from a fork."
-=======
+          fi
+          
           # Check if the version exists on PyPI
           echo "Checking PyPI for version $VERSION"
           if curl -s https://pypi.org/pypi/timecraft-ai/$VERSION/json | grep -v 'Not Found' -q; then
             echo "Version $VERSION already exists on PyPI"
->>>>>>> 1a94187b
             exit 1
           fi
 
